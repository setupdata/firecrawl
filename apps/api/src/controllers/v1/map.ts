--- conflicted
+++ resolved
@@ -152,11 +152,7 @@
   // remove duplicates that could be due to http/https or www
   links = removeDuplicateUrls(links);
 
-<<<<<<< HEAD
-  billTeam(req.auth.team_id, req.acuc.sub_id, 1).catch((error) => {
-=======
   billTeam(req.auth.team_id, req.acuc?.sub_id, 1).catch((error) => {
->>>>>>> 96245e38
     Logger.error(
       `Failed to bill team ${req.auth.team_id} for 1 credit: ${error}`
     );
